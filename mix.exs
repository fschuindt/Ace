--- conflicted
+++ resolved
@@ -3,11 +3,7 @@
 
   def project do
     [app: :ace,
-<<<<<<< HEAD
-    version: "0.9.3",
-=======
-    version: "0.14.2",
->>>>>>> 2f0ef3d8
+    version: "0.14.3",
     elixir: "~> 1.4",
     build_embedded: Mix.env == :prod,
     start_permanent: Mix.env == :prod,
