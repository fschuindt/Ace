--- conflicted
+++ resolved
@@ -69,10 +69,6 @@
 
   def await_connection(server, socket) do
     {:ok, ref} = accept_connection(server, socket)
-<<<<<<< HEAD
-=======
-    # DEBT link
->>>>>>> 2f0ef3d8
     await_connection(ref)
   end
   def await_connection(ref) do
